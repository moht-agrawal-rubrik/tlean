--- conflicted
+++ resolved
@@ -44,7 +44,8 @@
         "available_endpoints": {
             "health": "/health",
             "github": "/github/prs" if GITHUB_ROUTER_AVAILABLE else "Not available",
-<<<<<<< HEAD
+            "jira": "/jira/issues" if JIRA_ROUTER_AVAILABLE else "Not available",
+            "slack": "/slack",
             "slack": {
                 "health": "/slack/health",
                 "user_messages": "/slack/user/{username}/messages",
@@ -52,10 +53,6 @@
                 "analyzed_messages": "/slack/user/{username}/analyzed-messages (LLM-powered insights)",
                 "search": "/slack/search"
             },
-=======
-            "jira": "/jira/issues" if JIRA_ROUTER_AVAILABLE else "Not available",
-            "slack": "/slack",
->>>>>>> ba55a125
             "docs": "/docs"
         }
     }
