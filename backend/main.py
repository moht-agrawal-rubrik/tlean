from fastapi import FastAPI
from slack.endpoints import router as slack_router
from dotenv import load_dotenv
load_dotenv()

# Import routers
try:
    from github.github_router import router as github_router
    GITHUB_ROUTER_AVAILABLE = True
except ImportError as e:
    print(f"Warning: GitHub router not available: {e}")
    GITHUB_ROUTER_AVAILABLE = False

# Create FastAPI instance
app = FastAPI(
<<<<<<< HEAD
    title="TLean Backend API",
    description="Backend API for TLean - GitHub PR processing and action item generation",
    version="1.0.0"
)

# Include routers
if GITHUB_ROUTER_AVAILABLE:
    app.include_router(github_router)

# Root endpoint
@app.get("/")
async def root():
    return {
        "message": "TLean Backend API",
        "version": "1.0.0",
        "available_endpoints": {
            "health": "/health",
            "github": "/github/prs" if GITHUB_ROUTER_AVAILABLE else "Not available",
            "docs": "/docs"
        }
    }
=======
    title="Slack Message Retrieval API",
    description="API for retrieving Slack messages with context and replies",
    version="1.0.0"
)

# Include Slack router
app.include_router(slack_router)
>>>>>>> 20389586

# Hello endpoint with a path parameter
@app.get("/hello/{name}")
async def say_hello(name: str):
    return {"message": f"Hello {name}"}

# Health check endpoint
@app.get("/health")
async def health_check():
    return {
        "status": "healthy",
        "github_integration": "available" if GITHUB_ROUTER_AVAILABLE else "unavailable"
    }<|MERGE_RESOLUTION|>--- conflicted
+++ resolved
@@ -13,7 +13,6 @@
 
 # Create FastAPI instance
 app = FastAPI(
-<<<<<<< HEAD
     title="TLean Backend API",
     description="Backend API for TLean - GitHub PR processing and action item generation",
     version="1.0.0"
@@ -22,6 +21,10 @@
 # Include routers
 if GITHUB_ROUTER_AVAILABLE:
     app.include_router(github_router)
+    
+    
+# Include Slack router
+app.include_router(slack_router)
 
 # Root endpoint
 @app.get("/")
@@ -35,15 +38,7 @@
             "docs": "/docs"
         }
     }
-=======
-    title="Slack Message Retrieval API",
-    description="API for retrieving Slack messages with context and replies",
-    version="1.0.0"
-)
 
-# Include Slack router
-app.include_router(slack_router)
->>>>>>> 20389586
 
 # Hello endpoint with a path parameter
 @app.get("/hello/{name}")
